--- conflicted
+++ resolved
@@ -40,17 +40,6 @@
     "types-torch>=0.1.1",
 ]
 
-[project.optional-dependencies]
-dev = [
-    "click",
-    "pytest",
-    "black",
-    "flake8",
-    "mypy",
-    "pre-commit>=4.3.0",
-    "types-torch>=0.1.1",
-]
-
 [build-system]
 requires = ["uv_build>=0.8.3,<0.9.0"]
 build-backend = "uv_build"
@@ -65,14 +54,6 @@
 
 [[tool.uv.index]]
 url = "https://pypi.tuna.tsinghua.edu.cn/pypi/simple"
-<<<<<<< HEAD
-default = true
-
-[[tool.uv.index]]
-url = "https://mirrors.aliyun.com/pypi/simple"
-
-[[tool.uv.index]]
-=======
 default = true
 
 [[tool.uv.index]]
@@ -80,7 +61,6 @@
 default = true
 
 [[tool.uv.index]]
->>>>>>> 99acdee0
 url = "https://pypi.mirrors.ustc.edu.cn/simple/"
 
 [tool.pytest.ini_options]
